from functools import partial

from warnings import warn

import numpy as np
from numpy.polynomial.legendre import leggauss

from scipy.special import erf, beta as beta_fn, gammaln
from scipy.linalg import solve_triangular

from numba import njit

from .sys_utilities import hash_array


def sub2ind(sizes, multi_index):
    r"""
    Map a d-dimensional index to the scalar index of the equivalent flat
    1D array

    Examples
    --------

    .. math::

       \begin{bmatrix}
       0,0 & 0,1 & 0,2\\
       1,0 & 1,1 & 1,2\\
       2,0 & 2,1 & 2,2
       \end{bmatrix}
       \rightarrow
       \begin{bmatrix}
       0 & 3 & 6\\
       1 & 4 & 7\\
       2 & 5 & 8
       \end{bmatrix}

    >>> from pyapprox.utilities import sub2ind
    >>> sizes = [3,3]
    >>> ind = sub2ind(sizes,[1,0])
    >>> print(ind)
    1

    Parameters
    ----------
    sizes : integer
        The number of elems in each dimension. For a 2D index
        sizes = [numRows, numCols]

    multi_index : np.ndarray (len(sizes))
       The d-dimensional index

    Returns
    -------
    scalar_index : integer
        The scalar index

    See Also
    --------
    pyapprox.utilities.sub2ind
    """
    num_sets = len(sizes)
    scalar_index = 0
    shift = 1
    for ii in range(num_sets):
        scalar_index += shift * multi_index[ii]
        shift *= sizes[ii]
    return scalar_index


def ind2sub(sizes, scalar_index, num_elems):
    r"""
    Map a scalar index of a flat 1D array to the equivalent d-dimensional index

    Examples
    --------

    .. math::

        \begin{bmatrix}
        0 & 3 & 6\\
        1 & 4 & 7\\
        2 & 5 & 8
        \end{bmatrix}
        \rightarrow
        \begin{bmatrix}
        0,0 & 0,1 & 0,2\\
        1,0 & 1,1 & 1,2\\
        2,0 & 2,1 & 2,2
        \end{bmatrix}

    >>> from pyapprox.utilities import ind2sub
    >>> sizes = [3,3]
    >>> sub = ind2sub(sizes,1,9)
    >>> print(sub)
    [1 0]

    Parameters
    ----------
    sizes : integer
        The number of elems in each dimension. For a 2D index
        sizes = [numRows, numCols]

    scalar_index : integer
        The scalar index

    num_elems : integer
        The total number of elements in the d-dimensional matrix

    Returns
    -------
    multi_index : np.ndarray (len(sizes))
       The d-dimensional index

    See Also
    --------
    pyapprox.utilities.sub2ind
    """
    denom = num_elems
    num_sets = len(sizes)
    multi_index = np.empty((num_sets), dtype=int)
    for ii in range(num_sets-1, -1, -1):
        denom /= sizes[ii]
        multi_index[ii] = scalar_index / denom
        scalar_index = scalar_index % denom
    return multi_index


def cartesian_product(input_sets, elem_size=1):
    r"""
    Compute the cartesian product of an arbitray number of sets.

    The sets can consist of numbers or themselves be lists or vectors. All
    the lists or vectors of a given set must have the same number of entries
    (elem_size). However each set can have a different number of scalars, 
    lists, or vectors.

    Parameters
    ----------
    input_sets
        The sets to be used in the cartesian product.

    elem_size : integer
        The size of the vectors within each set.

    Returns
    -------
    result : np.ndarray (num_sets*elem_size, num_elems)
        The cartesian product. num_elems = np.prod(sizes)/elem_size,
        where sizes[ii] = len(input_sets[ii]), ii=0,..,num_sets-1.
        result.dtype will be set to the first entry of the first input_set
    """
    import itertools
    out = []
    # ::-1 reverse order to be backwards compatiable with old
    # function below
    for r in itertools.product(*input_sets[::-1]):
        out.append(r)
    out = np.asarray(out).T[::-1, :]
    return out

    try:
        from pyapprox.cython.utilities import cartesian_product_pyx
        # # fused type does not work for np.in32, np.float32, np.int64
        # # so envoke cython cast
        # if np.issubdtype(input_sets[0][0],np.signedinteger):
        #     return cartesian_product_pyx(input_sets,1,elem_size)
        # if np.issubdtype(input_sets[0][0],np.floating):
        #     return cartesian_product_pyx(input_sets,1.,elem_size)
        # else:
        #     return cartesian_product_pyx(
        #         input_sets,input_sets[0][0],elem_size)
        # always convert to float then cast back
        cast_input_sets = [np.asarray(s, dtype=float) for s in input_sets]
        out = cartesian_product_pyx(cast_input_sets, 1., elem_size)
        out = np.asarray(out, dtype=input_sets[0].dtype)
        return out
    except:
        print('cartesian_product extension failed')

    num_elems = 1
    num_sets = len(input_sets)
    sizes = np.empty((num_sets), dtype=int)
    for ii in range(num_sets):
        sizes[ii] = input_sets[ii].shape[0]/elem_size
        num_elems *= sizes[ii]
    # try:
    #    from pyapprox.weave import c_cartesian_product
    #    # note c_cartesian_product takes_num_elems as last arg and cython
    #    # takes elem_size
    #    return c_cartesian_product(input_sets, elem_size, sizes, num_elems)
    # except:
    #    print ('cartesian_product extension failed')

    result = np.empty(
        (num_sets*elem_size, num_elems), dtype=type(input_sets[0][0]))
    for ii in range(num_elems):
        multi_index = ind2sub(sizes, ii, num_elems)
        for jj in range(num_sets):
            for kk in range(elem_size):
                result[jj*elem_size+kk, ii] =\
                    input_sets[jj][multi_index[jj]*elem_size+kk]
    return result


def outer_product(input_sets):
    r"""
    Construct the outer product of an arbitary number of sets.

    Examples
    --------

    .. math::

        \{1,2\}\times\{3,4\}=\{1\times3, 2\times3, 1\times4, 2\times4\} =
        \{3, 6, 4, 8\}

    Parameters
    ----------
    input_sets
        The sets to be used in the outer product

    Returns
    -------
    result : np.ndarray(np.prod(sizes))
       The outer product of the sets.
       result.dtype will be set to the first entry of the first input_set
    """
    out = cartesian_product(input_sets)
    return np.prod(out, axis=0)

    try:
        from pyapprox.cython.utilities import outer_product_pyx
        # fused type does not work for np.in32, np.float32, np.int64
        # so envoke cython cast
        if np.issubdtype(input_sets[0][0], np.signedinteger):
            return outer_product_pyx(input_sets, 1)
        if np.issubdtype(input_sets[0][0], np.floating):
            return outer_product_pyx(input_sets, 1.)
        else:
            return outer_product_pyx(input_sets, input_sets[0][0])
    except ImportError:
        print('outer_product extension failed')

    num_elems = 1
    num_sets = len(input_sets)
    sizes = np.empty((num_sets), dtype=int)
    for ii in range(num_sets):
        sizes[ii] = len(input_sets[ii])
        num_elems *= sizes[ii]

    # try:
    #     from pyapprox.weave import c_outer_product
    #     return c_outer_product(input_sets)
    # except:
    #     print ('outer_product extension failed')

    result = np.empty((num_elems), dtype=type(input_sets[0][0]))
    for ii in range(num_elems):
        result[ii] = 1.0
        multi_index = ind2sub(sizes, ii, num_elems)
        for jj in range(num_sets):
            result[ii] *= input_sets[jj][multi_index[jj]]

    return result


def unique_matrix_rows(matrix):
    unique_rows = []
    unique_rows_set = set()
    for ii in range(matrix.shape[0]):
        key = hash_array(matrix[ii, :])
        if key not in unique_rows_set:
            unique_rows_set.add(key)
            unique_rows.append(matrix[ii, :])
    return np.asarray(unique_rows)


def remove_common_rows(matrices):
    num_cols = matrices[0].shape[1]
    unique_rows_dict = dict()
    for ii in range(len(matrices)):
        matrix = matrices[ii]
        assert matrix.shape[1] == num_cols
        for jj in range(matrix.shape[0]):
            key = hash_array(matrix[jj, :])
            if key not in unique_rows_dict:
                unique_rows_dict[key] = (ii, jj)
            elif unique_rows_dict[key][0] != ii:
                del unique_rows_dict[key]
            # else:
            # entry is a duplicate entry in the current. Allow this to
            # occur but only add one of the duplicates to the unique rows dict

    unique_rows = []
    for key in list(unique_rows_dict.keys()):
        ii, jj = unique_rows_dict[key]
        unique_rows.append(matrices[ii][jj, :])

    return np.asarray(unique_rows)


def allclose_unsorted_matrix_rows(matrix1, matrix2):
    if matrix1.shape != matrix2.shape:
        return False

    matrix1_dict = dict()
    for ii in range(matrix1.shape[0]):
        key = hash_array(matrix1[ii, :])
        # allow duplicates of rows
        if key not in matrix1_dict:
            matrix1_dict[key] = 0
        else:
            matrix1_dict[key] += 1

    matrix2_dict = dict()
    for ii in range(matrix2.shape[0]):
        key = hash_array(matrix2[ii, :])
        # allow duplicates of rows
        if key not in matrix2_dict:
            matrix2_dict[key] = 0
        else:
            matrix2_dict[key] += 1

    if len(list(matrix1_dict.keys())) != len(list(matrix2_dict.keys())):
        return False

    for key in list(matrix1_dict.keys()):
        if key not in matrix2_dict:
            return False
        if matrix2_dict[key] != matrix1_dict[key]:
            return False

    return True


def get_2d_cartesian_grid(num_pts_1d, ranges):
    r"""
    Get a 2d tensor grid with equidistant points.

    Parameters
    ----------
    num_pts_1d : integer
        The number of points in each dimension

    ranges : np.ndarray (4)
        The lower and upper bound of each dimension [lb_1,ub_1,lb_2,ub_2]

    Returns
    -------
    grid : np.ndarray (2,num_pts_1d**2)
        The points in the tensor product grid.
        [x1,x2,...x1,x2...]
        [y1,y1,...y2,y2...]
    """
    # from math_tools_cpp import cartesian_product_double as cartesian_product
    from PyDakota.math_tools import cartesian_product
    x1 = np.linspace(ranges[0], ranges[1], num_pts_1d)
    x2 = np.linspace(ranges[2], ranges[3], num_pts_1d)
    abscissa_1d = []
    abscissa_1d.append(x1)
    abscissa_1d.append(x2)
    grid = cartesian_product(abscissa_1d, 1)
    return grid


def invert_permutation_vector(p, dtype=int):
    r"""
    Returns the "inverse" of a permutation vector. I.e., returns the
    permutation vector that performs the inverse of the original
    permutation operation.

    Parameters
    ----------
    p: np.ndarray
        Permutation vector
    dtype: type
        Data type passed to np.ndarray constructor

    Returns
    -------
    pt: np.ndarray
        Permutation vector that accomplishes the inverse of the
        permutation p.
    """

    N = np.max(p) + 1
    pt = np.zeros(p.size, dtype=dtype)
    pt[p] = np.arange(N, dtype=dtype)
    return pt


def nchoosek(nn, kk):
    try:  # SciPy >= 0.19
        from scipy.special import comb
    except:
        from scipy.misc import comb
    result = np.asarray(np.round(comb(nn, kk)), dtype=int)
    if np.isscalar(result):
        result = np.asscalar(result)
    return result


def total_degree_space_dimension(dimension, degree):
    r"""
    Return the number of basis functions in a total degree polynomial space,
    i.e. the space of all polynomials with degree at most degree.

    Parameters
    ----------
    num_vars : integer
        The number of variables of the polynomials

    degree :
        The degree of the total-degree space

    Returns
    -------
    num_terms : integer
        The number of basis functions in the total degree space

    Notes
    -----
    Note

    .. math:: {n \choose k} = frac{\Gamma(n+k+1)}{\Gamma(k+1)\Gamma{n-k+1}}, \qquad \Gamma(m)=(m-1)!

    So for dimension :math:`d` and degree :math:`p` number of terms in
    subspace is

    .. math:: {d+p \choose p} = frac{\Gamma(d+p+1)}{\Gamma(p+1)\Gamma{d+p-p+1}}, \qquad \Gamma(m)=(m-1)!

    """
    # return nchoosek(dimension+degree, degree)
    # Following more robust for large values
    return int(np.round(
        np.exp(gammaln(degree+dimension+1) - gammaln(degree+1) - gammaln(
            dimension+1))))


def total_degree_subspace_dimension(dimension, degree):
    r"""
    Return the number of basis functions in a total degree polynomial space,
    with degree equal to degree.

    Parameters
    ----------
    num_vars : integer
        The number of variables of the polynomials

    degree :
        The degree of the total-degree space

    Returns
    -------
    num_terms : integer
        The number of basis functions in the total degree space of a given 
        degree
    """
    # subspace_dimension = nchoosek(nvars+degree-1, degree)
    # Following more robust for large values
    subspace_dimension = int(
        np.round(np.exp(gammaln(degree+dimension) - gammaln(degree+1) -
                        gammaln(dimension))))
    return subspace_dimension


def total_degree_encompassing_N(dimension, N):
    r"""
    Returns the smallest integer k such that the dimension of the total
    degree-k space is greater than N.
    """

    k = 0
    while total_degree_subspace_dimension(dimension, k) < N:
        k += 1
    return k


def total_degree_barrier_indices(dimension, max_degree):
    r"""
    Returns linear indices that bound total degree spaces

    Parameters
    ----------
    dimension: int
        Parametric dimension
    max_degree: int
        Maximum polynomial degree

    Returns
    -------
    degree_barrier_indices: list
        List of degree barrier indices up to (including) max_degree.
    """
    degree_barrier_indices = [0]

    for degree in range(1, max_degree+1):
        degree_barrier_indices.append(
            total_degree_subspace_dimension(dimension, degree))

    return degree_barrier_indices


def total_degree_orthogonal_transformation(coefficients, d):
    r"""
    Returns an orthogonal matrix transformation that "matches" the input
    coefficients.

    Parameters
    ----------
    coefficients: np.ndarray
        Length-N vector of expansion coefficients
    d: int
        Parametric dimension

    Returns
    -------
    Q: np.ndarray
        A size N x N orthogonal matrix transformation. The first column
        is a unit vector in the direction of coefficients.
    """

    from scipy.linalg import qr

    N = coefficients.size

    degree_barrier_indices = [1]
    max_degree = 0
    while degree_barrier_indices[-1] < N-1:
        max_degree += 1
        degree_barrier_indices.append(
            total_degree_subspace_dimension(d, max_degree))

    q = np.zeros([N, N])

    # Assume degree = 0 is just constant
    q[0, 0] = 1.

    for degree in range(1, max_degree+1):
        i1 = degree_barrier_indices[degree-1]
        i2 = degree_barrier_indices[degree]

        M = i2-i1
        q[i1:i2, i1:i2] = qr(coefficients[i1:i2].reshape([M, 1]))[0]

    return q


def get_low_rank_matrix(num_rows, num_cols, rank):
    r"""
    Construct a matrix of size num_rows x num_cols with a given rank.

    Parameters
    ----------
    num_rows : integer
        The number rows in the matrix

    num_cols : integer
        The number columns in the matrix

    rank : integer
        The rank of the matrix

    Returns
    -------
    Amatrix : np.ndarray (num_rows,num_cols)
        The low-rank matrix generated
    """
    assert rank <= min(num_rows, num_cols)
    # Generate a matrix with normally distributed entries
    N = max(num_rows, num_cols)
    Amatrix = np.random.normal(0, 1, (N, N))
    # Make A symmetric positive definite
    Amatrix = np.dot(Amatrix.T, Amatrix)
    # Construct low rank approximation of A
    eigvals, eigvecs = np.linalg.eigh(Amatrix.copy())
    # Set smallest eigenvalues to zero. Note eigenvals are in
    # ascending order
    eigvals[:(eigvals.shape[0]-rank)] = 0.
    # Construct rank r A matrix
    Amatrix = np.dot(eigvecs, np.dot(np.diag(eigvals), eigvecs.T))
    # Resize matrix to have requested size
    Amatrix = Amatrix[:num_rows, :num_cols]
    return Amatrix


def adjust_sign_svd(U, V, adjust_based_upon_U=True):
    r"""
    Ensure uniquness of svd by ensuring the first entry of each left singular
    singular vector be positive. Only works for np.linalg.svd
    if full_matrices=False

    Parameters
    ----------
    U : (M x M) matrix
        left singular vectors of a singular value decomposition of a (M x N)
        matrix A.

    V : (N x N) matrix
        right singular vectors of a singular value decomposition of a (M x N)
        matrix A.

    adjust_based_upon_U : boolean (default=True)
        True - make the first entry of each column of U positive
        False - make the first entry of each row of V positive

    Returns
    -------
    U : (M x M) matrix
       left singular vectors with first entry of the first
       singular vector always being positive.

    V : (M x M) matrix
        right singular vectors consistent with sign adjustment applied to U.
    """
    if U.shape[1] != V.shape[0]:
        raise ValueError(
            'U.shape[1] must equal V.shape[0]. If using np.linalg.svd set full_matrices=False')

    if adjust_based_upon_U:
        s = np.sign(U[0, :])
    else:
        s = np.sign(V[:, 0])
    U *= s
    V *= s[:, np.newaxis]
    return U, V


def adjust_sign_eig(U):
    r"""
    Ensure uniquness of eigenvalue decompotision by ensuring the first entry
    of the first singular vector of U is positive.

    Parameters
    ----------
    U : (M x M) matrix
        left singular vectors of a singular value decomposition of a (M x M)
        matrix A.

    Returns
    -------
    U : (M x M) matrix
       left singular vectors with first entry of the first
       singular vector always being positive.
    """
    s = np.sign(U[0, :])
    U *= s
    return U


def sorted_eigh(C):
    r"""
    Compute the eigenvalue decomposition of a matrix C and sort
    the eigenvalues and corresponding eigenvectors by decreasing
    magnitude.

    Warning. This will prioritize large eigenvalues even if they
    are negative. Do not use if need to distinguish between positive
    and negative eigenvalues

    Input

    B: matrix (NxN)
      matrix to decompose

    Output

    e: vector (N)
      absolute values of the eigenvalues of C sorted by decreasing
      magnitude

    W: eigenvectors sorted so that they respect sorting of e
    """
    e, W = np.linalg.eigh(C)
    e = abs(e)
    ind = np.argsort(e)
    e = e[ind[::-1]]
    W = W[:, ind[::-1]]
    s = np.sign(W[0, :])
    s[s == 0] = 1
    W = W*s
    return e.reshape((e.size, 1)), W


def continue_pivoted_lu_factorization(LU_factor, raw_pivots, current_iter,
                                      max_iters, num_initial_rows=0):
    it = current_iter
    for it in range(current_iter, max_iters):

        # find best pivot
        if np.isscalar(num_initial_rows) and (it < num_initial_rows):
            # pivot=np.argmax(np.absolute(LU_factor[it:num_initial_rows,it]))+it
            pivot = it
        elif (not np.isscalar(num_initial_rows) and
              (it < num_initial_rows.shape[0])):
            pivot = num_initial_rows[it]
        else:
            pivot = np.argmax(np.absolute(LU_factor[it:, it]))+it

        # update pivots vector
        # swap_rows(pivots,it,pivot)
        raw_pivots[it] = pivot

        # apply pivots(swap rows) in L factorization
        swap_rows(LU_factor, it, pivot)

        # check for singularity
        if abs(LU_factor[it, it]) < np.finfo(float).eps:
            msg = "pivot %1.2e" % abs(LU_factor[it, it])
            msg += " is to small. Stopping factorization."
            print(msg)
            break

        # update L_factor
        LU_factor[it+1:, it] /= LU_factor[it, it]

        # udpate U_factor
        col_vector = LU_factor[it+1:, it]
        row_vector = LU_factor[it, it+1:]

        update = np.outer(col_vector, row_vector)
        LU_factor[it+1:, it+1:] -= update
    return LU_factor, raw_pivots, it


def unprecondition_LU_factor(LU_factor, precond_weights, num_pivots=None):
    r"""
    A=LU and WA=XY
    Then WLU=XY
    We also know Y=WU
    So WLU=XWU => WL=XW so L=inv(W)*X*W
    and U = inv(W)Y
    """
    if num_pivots is None:
        num_pivots = np.min(LU_factor.shape)
    assert precond_weights.shape[1] == 1
    assert precond_weights.shape[0] == LU_factor.shape[0]
    # left multiply L an U by inv(W), i.e. compute inv(W).dot(L)
    # and inv(W).dot(U)

    # `np.array` creates a new copy of LU_factor, faster than `.copy()`
    LU_factor = np.array(LU_factor)/precond_weights

    # right multiply L by W, i.e. compute L.dot(W)
    # Do not overwrite columns past num_pivots. If not all pivots have been
    # performed the columns to the right of this point contain U factor
    for ii in range(num_pivots):
        LU_factor[ii+1:, ii] *= precond_weights[ii, 0]

    return LU_factor


def split_lu_factorization_matrix(LU_factor, num_pivots=None):
    r"""
    Return the L and U factors of an inplace LU factorization

    Parameters
    ----------
    num_pivots : integer
        The number of pivots performed. This allows LU in place matrix
        to be split during evolution of LU algorithm
    """
    if num_pivots is None:
        num_pivots = np.min(LU_factor.shape)
    L_factor = np.tril(LU_factor)
    if L_factor.shape[1] < L_factor.shape[0]:
        # if matrix over-determined ensure L is a square matrix
        n0 = L_factor.shape[0]-L_factor.shape[1]
        L_factor = np.hstack([L_factor, np.zeros((L_factor.shape[0], n0))])
    if num_pivots < np.min(L_factor.shape):
        n1 = L_factor.shape[0]-num_pivots
        n2 = L_factor.shape[1]-num_pivots
        L_factor[num_pivots:, num_pivots:] = np.eye(n1, n2)
    np.fill_diagonal(L_factor, 1.)
    U_factor = np.triu(LU_factor)
    U_factor[num_pivots:, num_pivots:] = LU_factor[num_pivots:, num_pivots:]
    return L_factor, U_factor


def truncated_pivoted_lu_factorization(A, max_iters, num_initial_rows=0,
                                       truncate_L_factor=True):
    r"""
    Compute a incomplete pivoted LU decompostion of a matrix.

    Parameters
    ----------
    A np.ndarray (num_rows,num_cols)
        The matrix to be factored

    max_iters : integer
        The maximum number of pivots to perform. Internally max)iters will be
        set such that max_iters = min(max_iters,K), K=min(num_rows,num_cols)

    num_initial_rows: integer or np.ndarray()
        The number of the top rows of A to be chosen as pivots before
        any remaining rows can be chosen.
        If object is an array then entries are raw pivots which
        will be used in order.


    Returns
    -------
    L_factor : np.ndarray (max_iters,K)
        The lower triangular factor with a unit diagonal.
        K=min(num_rows,num_cols)

    U_factor : np.ndarray (K,num_cols)
        The upper triangular factor

    raw_pivots : np.ndarray (num_rows)
        The sequential pivots used to during algorithm to swap rows of A.
        pivots can be obtained from raw_pivots using
        get_final_pivots_from_sequential_pivots(raw_pivots)

    pivots : np.ndarray (max_iters)
        The index of the chosen rows in the original matrix A chosen as pivots
    """
    num_rows, num_cols = A.shape
    min_num_rows_cols = min(num_rows, num_cols)
    max_iters = min(max_iters, min_num_rows_cols)
    if (A.shape[1] < max_iters):
        msg = "truncated_pivoted_lu_factorization: "
        msg += " A is inconsistent with max_iters. Try deceasing max_iters or "
        msg += " increasing the number of columns of A"
        raise Exception(msg)

    # Use L to store both L and U during factoriation then copy out U in post
    # processing
    # `np.array` creates a new copy of A (faster than `.copy()`)
    LU_factor = np.array(A)
    raw_pivots = np.arange(num_rows)
    LU_factor, raw_pivots, it = continue_pivoted_lu_factorization(
        LU_factor, raw_pivots, 0, max_iters, num_initial_rows)

    if not truncate_L_factor:
        return LU_factor, raw_pivots
    else:
        pivots = get_final_pivots_from_sequential_pivots(
            raw_pivots)[:it+1]
        L_factor, U_factor = split_lu_factorization_matrix(LU_factor, it+1)
        L_factor = L_factor[:it+1, :it+1]
        U_factor = U_factor[:it+1, :it+1]
        return L_factor, U_factor, pivots


def add_columns_to_pivoted_lu_factorization(LU_factor, new_cols, raw_pivots):
    r"""
    Given factorization PA=LU add new columns to A in unpermuted order and
    update LU factorization

    Parameters
    ----------
    raw_pivots : np.ndarray (num_pivots)
        The pivots applied at each iteration of pivoted LU factorization.
        If desired one can use get_final_pivots_from_sequential_pivots to
        compute final position of rows after all pivots have been applied.
    """
    assert LU_factor.shape[0] == new_cols.shape[0]
    assert raw_pivots.shape[0] <= new_cols.shape[0]
    num_pivots = raw_pivots.shape[0]
    for it, pivot in enumerate(raw_pivots):
        # inlined swap_rows() for performance
        new_cols[it], new_cols[pivot] = new_cols[pivot], new_cols[it]

        # update LU_factor
        # recover state of col vector from permuted LU factor
        # Let  (jj,kk) represent iteration and pivot pairs
        # then if lu factorization produced sequence of pairs
        # (0,4),(1,2),(2,4) then LU_factor[:,0] here will be col_vector
        # in LU algorithm with the second and third permutations
        # so undo these permutations in reverse order
        next_idx = it+1

        # `col_vector` is a copy of the LU_factor subset
        col_vector = np.array(LU_factor[next_idx:, it])
        for ii in range(num_pivots-it-1):
            # (it+1) necessary in two lines below because only dealing
            # with compressed col vector which starts at row it in LU_factor
            jj = raw_pivots[num_pivots-1-ii]-next_idx
            kk = num_pivots-ii-1-next_idx

            # inlined swap_rows()
            col_vector[jj], col_vector[kk] = col_vector[kk], col_vector[jj]

        new_cols[next_idx:, :] -= np.outer(col_vector, new_cols[it, :])

    LU_factor = np.hstack((LU_factor, new_cols))

    return LU_factor


def add_rows_to_pivoted_lu_factorization(LU_factor, new_rows, num_pivots):
    assert LU_factor.shape[1] == new_rows.shape[1]
<<<<<<< HEAD
    LU_factor_extra = np.array(new_rows)  # take copy of `new_rows`
=======
    LU_factor_extra = new_rows.copy()
>>>>>>> cee6802c
    for it in range(num_pivots):
        LU_factor_extra[:, it] /= LU_factor[it, it]
        col_vector = LU_factor_extra[:, it]
        row_vector = LU_factor[it, it+1:]
        update = np.outer(col_vector, row_vector)
        LU_factor_extra[:, it+1:] -= update

    return np.vstack([LU_factor, LU_factor_extra])


def swap_rows(matrix, ii, jj):
    matrix[ii], matrix[jj] = matrix[jj], matrix[ii]


def pivot_rows(pivots, matrix, in_place=True):
    if not in_place:
        matrix = matrix.copy()
    num_pivots = pivots.shape[0]
    assert num_pivots <= matrix.shape[0]
    for ii in range(num_pivots):
        swap_rows(matrix, ii, pivots[ii])
    return matrix


def get_final_pivots_from_sequential_pivots(sequential_pivots, num_pivots=None):
    if num_pivots is None:
        num_pivots = sequential_pivots.shape[0]
    assert num_pivots >= sequential_pivots.shape[0]
    pivots = np.arange(num_pivots)
    return pivot_rows(sequential_pivots, pivots, False)


def get_tensor_product_quadrature_rule(
        degrees, num_vars, univariate_quadrature_rules, transform_samples=None,
        density_function=None):
    r"""
    if get error about outer product failing it may be because
    univariate_quadrature rule is returning a weights array for every level,
    i.e. l=0,...level
    """
    degrees = np.atleast_1d(degrees)
    if degrees.shape[0] == 1 and num_vars > 1:
        degrees = np.array([degrees[0]]*num_vars, dtype=int)

    if callable(univariate_quadrature_rules):
        univariate_quadrature_rules = [univariate_quadrature_rules]*num_vars

    x_1d = []
    w_1d = []
    for ii in range(len(univariate_quadrature_rules)):
        x, w = univariate_quadrature_rules[ii](degrees[ii])
        x_1d.append(x)
        w_1d.append(w)
    samples = cartesian_product(x_1d, 1)
    weights = outer_product(w_1d)

    if density_function is not None:
        weights *= density_function(samples)
    if transform_samples is not None:
        samples = transform_samples(samples)
    return samples, weights


def piecewise_quadratic_interpolation(samples, mesh, mesh_vals, ranges):
    assert mesh.shape[0] == mesh_vals.shape[0]
    vals = np.zeros_like(samples)
    samples = (samples-ranges[0])/(ranges[1]-ranges[0])
    for ii in range(0, mesh.shape[0]-2, 2):
        xl = mesh[ii]
        xr = mesh[ii+2]
        x = (samples-xl)/(xr-xl)
        interval_vals = canonical_piecewise_quadratic_interpolation(
            x, mesh_vals[ii:ii+3])
        # to avoid double counting we set left boundary of each interval to
        # zero except for first interval
        if ii == 0:
            interval_vals[(x < 0) | (x > 1)] = 0.
        else:
            interval_vals[(x <= 0) | (x > 1)] = 0.
        vals += interval_vals
    return vals

    # I = np.argsort(samples)
    # sorted_samples = samples[I]
    # idx2=0
    # for ii in range(0,mesh.shape[0]-2,2):
    #     xl=mesh[ii]; xr=mesh[ii+2]
    #     for jj in range(idx2,sorted_samples.shape[0]):
    #         if ii==0:
    #             if sorted_samples[jj]>=xl:
    #                 idx1=jj
    #                 break
    #         else:
    #             if sorted_samples[jj]>xl:
    #                 idx1=jj
    #                 break
    #     for jj in range(idx1,sorted_samples.shape[0]):
    #         if sorted_samples[jj]>xr:
    #             idx2=jj-1
    #             break
    #     if jj==sorted_samples.shape[0]-1:
    #         idx2=jj
    #     x=(sorted_samples[idx1:idx2+1]-xl)/(xr-xl)
    #     interval_vals = canonical_piecewise_quadratic_interpolation(
    #         x,mesh_vals[ii:ii+3])
    #     vals[idx1:idx2+1] += interval_vals
    # return vals[np.argsort(I)]


def canonical_piecewise_quadratic_interpolation(x, nodal_vals):
    r"""
    Piecewise quadratic interpolation of nodes at [0,0.5,1]
    Assumes all values are in [0,1].
    """
    assert x.ndim == 1
    assert nodal_vals.shape[0] == 3
    vals = nodal_vals[0]*(1.0-3.0*x+2.0*x**2)+nodal_vals[1]*(4.0*x-4.0*x**2) +\
        nodal_vals[2]*(-x+2.0*x**2)
    return vals


def discrete_sampling(N, probs, states=None):
    r"""
    discrete_sampling -- samples iid from a discrete probability measure

    x = discrete_sampling(N, prob, states)

    Generates N iid samples from a random variable X whose probability mass
    function is

    prob(X = states[j]) = prob[j],    1 <= j <= length(prob).

    If states is not given, the states are gives by 1 <= state <= length(prob)
    """

    p = probs.squeeze()/np.sum(probs)

    bins = np.digitize(
        np.random.uniform(0., 1., (N, 1)), np.hstack((0, np.cumsum(p))))-1

    if states is None:
        x = bins
    else:
        assert(states.shape[0] == probs.shape[0])
        x = states[bins]

    return x.squeeze()


def lists_of_arrays_equal(list1, list2):
    if len(list1) != len(list2):
        return False
    for ll in range(len(list1)):
        if not np.allclose(list1[ll], list2[ll]):
            return False
    return True


def lists_of_lists_of_arrays_equal(list1, list2):
    if len(list1) != len(list2):
        return False
    for ll in range(len(list1)):
        for kk in range(len(list1[ll])):
            if not np.allclose(list1[ll][kk], list2[ll][kk]):
                return False
    return True


def beta_pdf(alpha_stat, beta_stat, x):
    # scipy implementation is slow
    const = 1./beta_fn(alpha_stat, beta_stat)
    return const*(x**(alpha_stat-1)*(1-x)**(beta_stat-1))


def pdf_under_affine_map(pdf, loc, scale, y):
    return pdf((y-loc)/scale)/scale


def beta_pdf_on_ab(alpha_stat, beta_stat, a, b, x):
    # const = 1./beta_fn(alpha_stat,beta_stat)
    # const /= (b-a)**(alpha_stat+beta_stat-1)
    # return const*((x-a)**(alpha_stat-1)*(b-x)**(beta_stat-1))
    from functools import partial
    pdf = partial(beta_pdf, alpha_stat, beta_stat)
    return pdf_under_affine_map(pdf, a, (b-a), x)


def beta_pdf_derivative(alpha_stat, beta_stat, x):
    r"""
    x in [0,1]
    """
    # beta_const = gamma_fn(alpha_stat+beta_stat)/(
    # gamma_fn(alpha_stat)*gamma_fn(beta_stat))

    beta_const = 1./beta_fn(alpha_stat, beta_stat)
    deriv = 0
    if alpha_stat > 1:
        deriv += (alpha_stat-1)*(x**(alpha_stat-2)*(1-x)**(beta_stat-1))
    if beta_stat > 1:
        deriv -= (beta_stat - 1)*(x**(alpha_stat-1)*(1-x)**(beta_stat-2))
    deriv *= beta_const
    return deriv


def gaussian_cdf(mean, var, x):
    return 0.5*(1+erf((x-mean)/(np.sqrt(var*2))))


def gaussian_pdf(mean, var, x, package=np):
    r"""
    set package=sympy if want to use for symbolic calculations
    """
    return package.exp(-(x-mean)**2/(2*var)) / (2*package.pi*var)**.5


def gaussian_pdf_derivative(mean, var, x):
    return -gaussian_pdf(mean, var, x)*(x-mean)/var


def pdf_derivative_under_affine_map(pdf_deriv, loc, scale, y):
    r"""
    Let y=g(x)=x*scale+loc and x = g^{-1}(y) = v(y) = (y-loc)/scale, scale>0
    p_Y(y)=p_X(v(y))*|dv/dy(y)|=p_X((y-loc)/scale))/scale
    dp_Y(y)/dy = dv/dy(y)*dp_X/dx(v(y))/scale = dp_X/dx(v(y))/scale**2
    """
    return pdf_deriv((y-loc)/scale)/scale**2


def gradient_of_tensor_product_function(univariate_functions,
                                        univariate_derivatives, samples):
    num_samples = samples.shape[1]
    num_vars = len(univariate_functions)
    assert len(univariate_derivatives) == num_vars
    gradient = np.empty((num_vars, num_samples))
    # precompute data which is reused multiple times
    function_values = []
    for ii in range(num_vars):
        function_values.append(univariate_functions[ii](samples[ii, :]))

    for ii in range(num_vars):
        gradient[ii, :] = univariate_derivatives[ii](samples[ii, :])
        for jj in range(ii):
            gradient[ii, :] *= function_values[jj]
        for jj in range(ii+1, num_vars):
            gradient[ii, :] *= function_values[jj]
    return gradient


def evaluate_tensor_product_function(univariate_functions, samples):
    num_samples = samples.shape[1]
    num_vars = len(univariate_functions)
    values = np.ones((num_samples))
    for ii in range(num_vars):
        values *= univariate_functions[ii](samples[ii, :])
    return values


def cholesky_decomposition(Amat):

    nrows = Amat.shape[0]
    assert Amat.shape[1] == nrows

    L = np.zeros((nrows, nrows))
    for ii in range(nrows):
        temp = Amat[ii, ii]-np.sum(L[ii, :ii]**2)
        if temp <= 0:
            raise Exception('matrix is not positive definite')
        L[ii, ii] = np.sqrt(temp)
        L[ii+1:, ii] =\
            (Amat[ii+1:, ii]-np.sum(
                L[ii+1:, :ii]*L[ii, :ii], axis=1))/L[ii, ii]

    return L


def pivoted_cholesky_decomposition(A, npivots, init_pivots=None, tol=0.,
                                   error_on_small_tol=False,
                                   pivot_weights=None,
                                   return_full=False,
                                   econ=True):
    r"""
    Return a low-rank pivoted Cholesky decomposition of matrix A.

    If A is positive definite and npivots is equal to the number of rows of A
    then L.dot(L.T)==A

    To obtain the pivoted form of L set
    L = L[pivots,:]

    Then P.T.dot(A).P == L.dot(L.T)

    where P is the standard pivot matrix which can be obtained from the
    pivot vector using the function
    """
    Amat = A.copy()
    nrows = Amat.shape[0]
    assert Amat.shape[1] == nrows
    assert npivots <= nrows

    # L = np.zeros(((nrows,npivots)))
    L = np.zeros(((nrows, nrows)))
    # diag1 = np.diag(Amat).copy() # returns a copy of diag
    diag = Amat.ravel()[::Amat.shape[0]+1]  # returns a view of diag
    # assert np.allclose(diag,diag1)
    pivots = np.arange(nrows)
    init_error = np.absolute(diag).sum()
    L, pivots, diag, chol_flag, ncompleted_pivots, error = \
        continue_pivoted_cholesky_decomposition(
            Amat, L, npivots, init_pivots, tol,
            error_on_small_tol,
            pivot_weights, pivots, diag,
            0, init_error, econ)

    if not return_full:
        return L[:, :ncompleted_pivots], pivots[:ncompleted_pivots], error,\
            chol_flag
    else:
        return L, pivots, error, chol_flag, diag.copy(), init_error, \
            ncompleted_pivots


def continue_pivoted_cholesky_decomposition(Amat, L, npivots, init_pivots, tol,
                                            error_on_small_tol,
                                            pivot_weights, pivots, diag,
                                            ncompleted_pivots, init_error,
                                            econ):
    Amat = Amat.copy()  # Do not overwrite incoming Amat
    if econ is False and pivot_weights is not None:
        msg = 'pivot weights not used when econ is False'
        raise Exception(msg)
    chol_flag = 0
    assert ncompleted_pivots < npivots
    for ii in range(ncompleted_pivots, npivots):
        if init_pivots is None or ii >= len(init_pivots):
            if econ:
                if pivot_weights is None:
                    pivot = np.argmax(diag[pivots[ii:]])+ii
                else:
                    pivot = np.argmax(
                        pivot_weights[pivots[ii:]]*diag[pivots[ii:]])+ii
            else:
                schur_complement = (
                    Amat[np.ix_(pivots[ii:], pivots[ii:])] -
                    L[pivots[ii:], :ii].dot(L[pivots[ii:], :ii].T))
                schur_diag = np.diagonal(schur_complement)
                pivot = np.argmax(
                    np.linalg.norm(schur_complement, axis=0)**2/schur_diag)
                pivot += ii
        else:
            pivot = np.where(pivots == init_pivots[ii])[0][0]
            assert pivot >= ii

        swap_rows(pivots, ii, pivot)
        if diag[pivots[ii]] <= 0:
            msg = 'matrix is not positive definite'
            if error_on_small_tol:
                raise Exception(msg)
            else:
                print(msg)
                chol_flag = 1
                break

        L[pivots[ii], ii] = np.sqrt(diag[pivots[ii]])

        L[pivots[ii+1:], ii] = (
            Amat[pivots[ii+1:], pivots[ii]] -
            L[pivots[ii+1:], :ii].dot(L[pivots[ii], :ii]))/L[pivots[ii], ii]
        diag[pivots[ii+1:]] -= L[pivots[ii+1:], ii]**2

        # for jj in range(ii+1,nrows):
        #     L[pivots[jj],ii]=(Amat[pivots[ii],pivots[jj]]-
        #         L[pivots[ii],:ii].dot(L[pivots[jj],:ii]))/L[pivots[ii],ii]
        #     diag[pivots[jj]] -= L[pivots[jj],ii]**2
        error = diag[pivots[ii+1:]].sum()/init_error
        # print(ii,'error',error)
        if error < tol:
            msg = 'Tolerance reached. '
            msg += f'Iteration:{ii}. Tol={tol}. Error={error}'
            # If matrix is rank r then then error will be machine precision
            # In such a case exiting without an error is the right thing to do
            if error_on_small_tol:
                raise Exception(msg)
            else:
                chol_flag = 1
                print(msg)
                break

    return L, pivots, diag, chol_flag, ii+1, error


def get_pivot_matrix_from_vector(pivots, nrows):
    P = np.eye(nrows)
    P = P[pivots, :]
    return P


def determinant_triangular_matrix(matrix):
    return np.prod(np.diag(matrix))


def get_all_primes_less_than_or_equal_to_n(n):
    primes = list()
    primes.append(2)
    for num in range(3, n+1, 2):
        if all(num % i != 0 for i in range(2, int(num**.5) + 1)):
            primes.append(num)
    return np.asarray(primes)


@njit(cache=True)
def get_first_n_primes(n):
    primes = list()
    primes.append(2)
    num = 3
    while len(primes) < n:
        # np.all does not work with numba
        # if np.all([num % i != 0 for i in range(2, int(num**.5) + 1)]):
        flag = True
        for i in range(2, int(num**.5) + 1):
            if (num % i == 0):
                flag = False
                break
        if flag is True:
            primes.append(num)
        num += 2
    return np.asarray(primes)


def approx_fprime(x, func, eps=np.sqrt(np.finfo(float).eps)):
    r"""Approx the gradient of a vector valued function at a single
    sample using finite_difference
    """
    assert x.shape[1] == 1
    nvars = x.shape[0]
    fprime = []
    func_at_x = func(x).squeeze()
    assert func_at_x.ndim == 1
    for ii in range(nvars):
        x_plus_eps = x.copy()
        x_plus_eps[ii] += eps
        fprime.append((func(x_plus_eps).squeeze()-func_at_x)/eps)
    return np.array(fprime)


def partial_functions_equal(func1, func2):
    if not (isinstance(func1, partial) and isinstance(func2, partial)):
        return False
    are_equal = all([getattr(func1, attr) == getattr(func2, attr)
                     for attr in ['func', 'args', 'keywords']])
    return are_equal


def get_all_sample_combinations(samples1, samples2):
    r"""
    For two sample sets of different random variables
    loop over all combinations

    samples1 vary slowest and samples2 vary fastest

    Let samples1 = [[1,2],[2,3]]
        samples2 = [[0, 0, 0],[0, 1, 2]]

    Then samples will be

    ([1, 2, 0, 0, 0])
    ([1, 2, 0, 1, 2])
    ([3, 4, 0, 0, 0])
    ([3, 4, 0, 1, 2])

    """
    import itertools
    samples = []
    for r in itertools.product(*[samples1.T, samples2.T]):
        samples.append(np.concatenate(r))
    return np.asarray(samples).T


def get_correlation_from_covariance(cov):
    r"""
    Compute the correlation matrix from a covariance matrix

    Parameters
    ----------
    cov : np.ndarray (nrows,nrows)
        The symetric covariance matrix

    Returns
    -------
    cor : np.ndarray (nrows,nrows)
        The symetric correlation matrix

    Examples
    --------
    >>> cov = np.asarray([[2,-1],[-1,2]])
    >>> get_correlation_from_covariance(cov)
    array([[ 1. , -0.5],
           [-0.5,  1. ]])
    """
    stdev_inv = 1/np.sqrt(np.diag(cov))
    cor = stdev_inv[np.newaxis, :]*cov*stdev_inv[:, np.newaxis]
    return cor


def compute_f_divergence(density1, density2, quad_rule, div_type,
                         normalize=False):
    r"""
    Compute f divergence between two densities

    .. math:: \int_\Gamma f\left(\frac{p(z)}{q(z)}\right)q(x)\,dx

    Parameters
    ----------
    density1 : callable
        The density p(z)

    density2 : callable
        The density q(z)

    normalize : boolean
        True  - normalize the densities
        False - Check that densities are normalized, i.e. integrate to 1

    quad_rule : tuple
        x,w - quadrature points and weights
        x : np.ndarray (num_vars,num_samples)
        w : np.ndarray (num_samples)

    div_type : string
        The type of f divergence (KL,TV,hellinger).
        KL - Kullback-Leibler :math:`f(t)=t\log t`
        TV - total variation  :math:`f(t)=\frac{1}{2}\lvert t-1\rvert`
        hellinger - squared Hellinger :math:`f(t)=(\sqrt(t)-1)^2`
    """
    x, w = quad_rule
    assert w.ndim == 1

    density1_vals = density1(x).squeeze()
    const1 = density1_vals.dot(w)
    density2_vals = density2(x).squeeze()
    const2 = density2_vals.dot(w)
    if normalize:
        density1_vals /= const1
        density2_vals /= const2
    else:
        tol = 1e-14
        # print(const1)
        # print(const2)
        assert np.allclose(const1, 1.0, atol=tol)
        assert np.allclose(const2, 1.0, atol=tol)
        const1, const2 = 1.0, 1.0

    # normalize densities. May be needed if density is
    # Unnormalized Bayesian Posterior
    def d1(x): return density1(x)/const1
    def d2(x): return density2(x)/const2

    if div_type == 'KL':
        # Kullback-Leibler
        def f(t): return t*np.log(t)
    elif div_type == 'TV':
        # Total variation
        def f(t): return 0.5*np.absolute(t-1)
    elif div_type == 'hellinger':
        # Squared hellinger int (p(z)**0.5-q(z)**0.5)**2 dz
        # Note some formulations use 0.5 times above integral. We do not
        # do that here
        def f(t): return (np.sqrt(t)-1)**2
    else:
        raise Exception(f'Divergence type {div_type} not supported')

    d1_vals, d2_vals = d1(x), d2(x)
    II = np.where(d2_vals > 1e-15)[0]
    ratios = np.zeros_like(d2_vals)+1e-15
    ratios[II] = d1_vals[II]/d2_vals[II]
    if not np.all(np.isfinite(ratios)):
        print(d1_vals[II], d2_vals[II])
        msg = 'Densities are not absolutely continuous. '
        msg += 'Ensure that density2(z)=0 implies density1(z)=0'
        raise Exception(msg)

    divergence_integrand = f(ratios)*d2_vals

    return divergence_integrand.dot(w)


def cholesky_solve_linear_system(L, rhs):
    r"""
    Solve LL'x = b using forwards and backwards substitution
    """
    # Use forward subsitution to solve Ly = b
    y = solve_triangular(L, rhs, lower=True)
    # Use backwards subsitution to solve L'x = y
    x = solve_triangular(L.T, y, lower=False)
    return x


def update_cholesky_factorization(L_11, A_12, A_22):
    r"""
    Update a Cholesky factorization.

    Specifically compute the Cholesky factorization of

    .. math:: A=\begin{bmatrix} A_{11} & A_{12}\\ A_{12}^T & A_{22}\end{bmatrix}

    where :math:`L_{11}` is the Cholesky factorization of :math:`A_{11}`.
    Noting that

    .. math::

      \begin{bmatrix} A_{11} & A_{12}\\ A_{12}^T & A_{22}\end{bmatrix} =
      \begin{bmatrix} L_{11} & 0\\ L_{12}^T & L_{22}\end{bmatrix}
      \begin{bmatrix} L_{11}^T & L_{12}\\ 0 & L_{22}^T\end{bmatrix}

    we can equate terms to find

    .. math::

        L_{12} = L_{11}^{-1}A_{12}, \quad
        L_{22}L_{22}^T = A_{22}-L_{12}^TL_{12}
    """
    if L_11.shape[0] == 0:
        return np.linalg.cholesky(A_22)

    nrows, ncols = A_12.shape
    assert A_22.shape == (ncols, ncols)
    assert L_11.shape == (nrows, nrows)
    L_12 = solve_triangular(L_11, A_12, lower=True)
    print(A_22 - L_12.T.dot(L_12))
    L_22 = np.linalg.cholesky(A_22 - L_12.T.dot(L_12))
    L = np.block([[L_11, np.zeros((nrows, ncols))], [L_12.T, L_22]])
    return L


def update_cholesky_factorization_inverse(L_11_inv, L_12, L_22):
    nrows, ncols = L_12.shape
    L_22_inv = np.linalg.inv(L_22)
    L_inv = np.block(
        [[L_11_inv, np.zeros((nrows, ncols))],
         [-L_22_inv.dot(L_12.T.dot(L_11_inv)), L_22_inv]])
    return L_inv


def update_trace_involving_cholesky_inverse(L_11_inv, L_12, L_22_inv, B,
                                            prev_trace):
    r"""
    Update the trace of matrix matrix product involving the inverse of a
    matrix with a cholesky factorization.

    That is compute

    .. math:: \mathrm{Trace}\leftA^{inv}B\right}

    where :math:`A=LL^T`
    """
    nrows, ncols = L_12.shape
    assert B.shape == (nrows+ncols, nrows+ncols)
    B_11 = B[:nrows, :nrows]
    B_12 = B[:nrows, nrows:]
    B_21 = B[nrows:, :nrows]
    B_22 = B[nrows:, nrows:]
    # assert np.allclose(B, np.block([[B_11, B_12],[B_21, B_22]]))

    C = -np.dot(L_22_inv.dot(L_12.T), L_11_inv)
    C_T_L_22_inv = C.T.dot(L_22_inv)
    trace = prev_trace + np.sum(C.T.dot(C)*B_11) + \
        np.sum(C_T_L_22_inv*B_12) + np.sum(C_T_L_22_inv.T*B_21) +  \
        np.sum(L_22_inv.T.dot(L_22_inv)*B_22)
    return trace


def num_entries_square_triangular_matrix(N, include_diagonal=True):
    r"""Num entries in upper (or lower) NxN traingular matrix"""
    if include_diagonal:
        return int(N*(N+1)/2)
    else:
        return int(N*(N-1)/2)


def num_entries_rectangular_triangular_matrix(M, N, upper=True):
    r"""Num entries in upper (or lower) MxN traingular matrix.
    This is useful for nested for loops like

    (upper=True)

    for ii in range(M):
        for jj in range(ii+1):

    (upper=False)

    for jj in range(N):
        for ii in range(jj+1):

    """
    assert M >= N
    if upper:
        return num_entries_square_triangular_matrix(N)
    else:
        return num_entries_square_triangular_matrix(M) -\
            num_entries_square_triangular_matrix(M-N)


def flattened_rectangular_lower_triangular_matrix_index(ii, jj, M, N):
    r"""
    Get flattened index kk from row and column indices (ii,jj) of a
    lower triangular part of MxN matrix
    """
    assert M >= N
    assert ii >= jj
    if ii == 0:
        return 0
    T = num_entries_rectangular_triangular_matrix(ii, min(ii, N), upper=False)
    kk = T+jj
    return kk


def evaluate_quadratic_form(matrix, samples):
    r"""
    Evaluate x.T.dot(A).dot(x) for several vectors x

    Parameters
    ----------
    num_samples : np.ndarray (nvars,nsamples)
        The vectors x

    matrix : np.ndarray(nvars,nvars)
        The matrix A

    Returns
    -------
    vals : np.ndarray (nsamples)
        Evaluations of the quadratic form for each vector x
    """
    return (samples.T.dot(matrix)*samples.T).sum(axis=1)


def split_dataset(samples, values, ndata1):
    """
    Split a data set into two sets.

    Parameters
    ----------
    samples : np.ndarray (nvars,nsamples)
        The samples to be split

    values : np.ndarray (nsamples,nqoi)
        Values of the data at ``samples``

    ndata1 : integer
        The number of samples allocated to the first split. All remaining
        samples will be added to the second split.

    Returns
    -------
    samples1 : np.ndarray (nvars,ndata1)
        The samples of the first split data set

    values1 : np.ndarray (nvars,ndata1)
        The values of the first split data set

    samples2 : np.ndarray (nvars,ndata1)
        The samples of the first split data set

    values2 : np.ndarray (nvars,ndata1)
        The values of the first split data set
    """
    assert ndata1 <= samples.shape[1]
    assert values.shape[0] == samples.shape[1]
    II = np.random.permutation(samples.shape[1])
    samples1 = samples[:, II[:ndata1]]
    samples2 = samples[:, II[ndata1:]]
    values1 = values[II[:ndata1], :]
    values2 = values[II[ndata1:], :]
    return samples1, samples2, values1, values2


def leave_one_out_lsq_cross_validation(basis_mat, values, alpha=0, coef=None):
    """
    let :math:`x_i` be the ith row of :math:`X` and let
    :math:`\beta=(X^\top X)^{-1}X^\top y` such that the residuals
    at the training samples satisfy

    .. math:: r_i = X\beta-y

    then the leave one out cross validation errors are given by

    .. math:: e_i = \frac{r_i}{1-h_i}

    where

    :math:`h_i = x_i^\top(X^\top X)^{-1}x_i`
    """
    assert values.ndim == 2
    assert basis_mat.shape[0] > basis_mat.shape[1]+2
    gram_mat = basis_mat.T.dot(basis_mat)
    gram_mat += alpha*np.eye(gram_mat.shape[0])
    H_mat = basis_mat.dot(np.linalg.inv(gram_mat).dot(basis_mat.T))
    H_diag = np.diag(H_mat)
    if coef is None:
        coef = np.linalg.lstsq(
            gram_mat, basis_mat.T.dot(values), rcond=None)[0]
    assert coef.ndim == 2
    residuals = basis_mat.dot(coef) - values
    cv_errors = residuals / (1-H_diag[:, None])
    cv_score = np.sqrt(np.sum(cv_errors**2, axis=0)/basis_mat.shape[0])
    return cv_errors, cv_score, coef


def leave_many_out_lsq_cross_validation(basis_mat, values, fold_sample_indices,
                                        alpha=0, coef=None):
    nfolds = len(fold_sample_indices)
    nsamples = basis_mat.shape[0]
    cv_errors = []
    cv_score = 0
    gram_mat = basis_mat.T.dot(basis_mat)
    gram_mat += alpha*np.eye(gram_mat.shape[0])
    if coef is None:
        coef = np.linalg.lstsq(
            gram_mat, basis_mat.T.dot(values), rcond=None)[0]
    residuals = basis_mat.dot(coef) - values
    gram_mat_inv = np.linalg.inv(gram_mat)
    for kk in range(nfolds):
        indices_kk = fold_sample_indices[kk]
        nvalidation_samples_kk = indices_kk.shape[0]
        assert nsamples - nvalidation_samples_kk >= basis_mat.shape[1]
        basis_mat_kk = basis_mat[indices_kk, :]
        residuals_kk = residuals[indices_kk, :]

        H_mat = np.eye(nvalidation_samples_kk) - basis_mat_kk.dot(
            gram_mat_inv.dot(basis_mat_kk.T))
        # print('gram_mat cond number', np.linalg.cond(gram_mat))
        # print('H_mat cond number', np.linalg.cond(H_mat))
        H_mat_inv = np.linalg.inv(H_mat)
        cv_errors.append(H_mat_inv.dot(residuals_kk))
        cv_score += np.sum(cv_errors[-1]**2, axis=0)
    return np.asarray(cv_errors), np.sqrt(cv_score/basis_mat.shape[0]), coef


def get_random_k_fold_sample_indices(nsamples, nfolds, random=True):
    sample_indices = np.arange(nsamples)
    if random is True:
        sample_indices = np.random.permutation(sample_indices)
    fold_sample_indices = [np.empty(0, dtype=int) for kk in range(nfolds)]
    nn = 0
    while nn < nsamples:
        for jj in range(nfolds):
            fold_sample_indices[jj] = np.append(
                fold_sample_indices[jj], sample_indices[nn])
            nn += 1
            if nn >= nsamples:
                break
    assert np.unique(np.hstack(fold_sample_indices)).shape[0] == nsamples
    return fold_sample_indices


def get_cross_validation_rsquared_coefficient_of_variation(
        cv_score, train_vals):
    r"""
    cv_score = :math:`N^{-1/2}\left(\sum_{n=1}^N e_n\right^{1/2}` where
    :math:`e_n` are the cross  validation residues at each test point and
    :math:`N` is the number of traing vals

    We define r_sq as

    .. math:: 1-\frac{N^{-1}\left(\sum_{n=1}^N e_n\right)}/mathbb{V}\left[Y\right] where Y is the vector of training vals
    """
    # total sum of squares (proportional to variance)
    denom = np.std(train_vals)
    # the factors of 1/N in numerator and denominator cancel out
    rsq = 1-(cv_score/denom)**2
    return rsq


def __integrate_using_univariate_gauss_legendre_quadrature_bounded(
        integrand, lb, ub, nquad_samples, rtol=1e-8, atol=1e-8,
        verbose=0, adaptive=True, tabulated_quad_rules=None):
    """
    tabulated_quad_rules : dictionary
        each entry is a tuple (x,w) of gauss legendre with weight
        function p(x)=1 defined on [-1,1]. The number of points in x is
        defined by the key.
        User must ensure that the dictionary contains any nquad_samples
        that may be requested
    """
    # Adaptive
    # nquad_samples = 10
    prev_res = np.inf
    it = 0
    while True:
        if (tabulated_quad_rules is None or
                nquad_samples not in tabulated_quad_rules):
            xx_canonical, ww_canonical = leggauss(nquad_samples)
        else:
            xx_canonical, ww_canonical = tabulated_quad_rules[nquad_samples]
        xx = (xx_canonical+1)/2*(ub-lb)+lb
        ww = ww_canonical*(ub-lb)/2
        res = integrand(xx).T.dot(ww).T
        diff = np.absolute(prev_res-res)
        if verbose > 1:
            print(it, nquad_samples, diff)
        if (np.all(np.absolute(prev_res-res) < rtol*np.absolute(res)+atol) or
                adaptive is False):
            break
        prev_res = res
        nquad_samples *= 2
        it += 1
    if verbose > 0:
        print(f'adaptive quadrature converged in {it} iterations')
    return res


def integrate_using_univariate_gauss_legendre_quadrature_unbounded(
        integrand, lb, ub, nquad_samples, atol=1e-8, rtol=1e-8,
        interval_size=2, max_steps=1000, verbose=0, adaptive=True,
        soft_error=False, tabulated_quad_rules=None):
    """
    Compute unbounded integrals by moving left and right from origin.
    Assume that integral decays towards +/- infinity. And that once integral
    over a sub interval drops below tolerance it will not increase again if
    we keep moving in same direction.
    """
    if interval_size <= 0:
        raise ValueError("Interval size must be positive")

    if np.isfinite(lb) and np.isfinite(ub):
        partial_lb, partial_ub = lb, ub
    elif np.isfinite(lb) and not np.isfinite(ub):
        partial_lb, partial_ub = lb, lb+interval_size
    elif not np.isfinite(lb) and np.isfinite(ub):
        partial_lb, partial_ub = ub-interval_size, ub
    else:
        partial_lb, partial_ub = -interval_size/2, interval_size/2

    result = __integrate_using_univariate_gauss_legendre_quadrature_bounded(
        integrand, partial_lb, partial_ub, nquad_samples, rtol,
        atol, verbose-1, adaptive, tabulated_quad_rules)

    step = 0
    partial_result = np.inf
    plb, pub = partial_lb-interval_size, partial_lb
    while (np.any(np.absolute(partial_result) >= rtol*np.absolute(result)+atol)
           and (plb >= lb) and step < max_steps):
        partial_result = \
            __integrate_using_univariate_gauss_legendre_quadrature_bounded(
                integrand, plb, pub, nquad_samples, rtol, atol,
                verbose-1, adaptive, tabulated_quad_rules)
        result += partial_result
        pub = plb
        plb -= interval_size
        step += 1
        if verbose > 1:
            print('Left', step, result, partial_result, plb, pub,
                  interval_size)
        if verbose > 0:
            if step >= max_steps:
                msg = "Early termination when computing left integral"
                msg += f"max_steps {max_steps} reached"
                if soft_error is True:
                    warn(msg, UserWarning)
                else:
                    raise RuntimeError(msg)
            if np.all(np.abs(partial_result) < rtol*np.absolute(result)+atol):
                msg = f'Tolerance {atol} {rtol} for left integral reached in '
                msg += f'{step} iterations'
                print(msg)

    step = 0
    partial_result = np.inf
    plb, pub = partial_ub, partial_ub+interval_size
    while (np.any(np.absolute(partial_result) >= rtol*np.absolute(result)+atol)
           and (pub <= ub) and step < max_steps):
        partial_result = \
            __integrate_using_univariate_gauss_legendre_quadrature_bounded(
                integrand, plb, pub, nquad_samples, rtol, atol,
                verbose-1, adaptive, tabulated_quad_rules)
        result += partial_result
        plb = pub
        pub += interval_size
        step += 1
        if verbose > 1:
            print('Right', step, result, partial_result, plb, pub,
                  interval_size)
        if verbose > 0:
            if step >= max_steps:
                msg = "Early termination when computing right integral. "
                msg += f"max_steps {max_steps} reached"
                if soft_error is True:
                    warn(msg, UserWarning)
                else:
                    raise RuntimeError(msg)
            if np.all(np.abs(partial_result) < rtol*np.absolute(result)+atol):
                msg = f'Tolerance {atol} {rtol} for right integral reached in '
                msg += f'{step} iterations'
                print(msg)
        # print(partial_result, plb, pub)

    return result


def unique_elements_from_2D_list(list_2d):
    return list(set(flatten_2D_list(list_2d)))


def flatten_2D_list(list_2d):
    return [item for sub in list_2d for item in sub]<|MERGE_RESOLUTION|>--- conflicted
+++ resolved
@@ -892,11 +892,7 @@
 
 def add_rows_to_pivoted_lu_factorization(LU_factor, new_rows, num_pivots):
     assert LU_factor.shape[1] == new_rows.shape[1]
-<<<<<<< HEAD
     LU_factor_extra = np.array(new_rows)  # take copy of `new_rows`
-=======
-    LU_factor_extra = new_rows.copy()
->>>>>>> cee6802c
     for it in range(num_pivots):
         LU_factor_extra[:, it] /= LU_factor[it, it]
         col_vector = LU_factor_extra[:, it]
