--- conflicted
+++ resolved
@@ -440,11 +440,7 @@
         errors = check_gradients(
             fun, True, p0, fd_eps=np.logspace(-13, 0, 14)[::-1])
         print(errors.min()/errors.max())
-<<<<<<< HEAD
-        assert errors.min()/errors.max() < 2.5e-7
-=======
         assert errors.min()/errors.max() < 6.5e-7
->>>>>>> 3ff2a37e
 
     def test_decoupled_ode_adjoint(self):
         orders = [2]  # only mid point will be correct applying bndry_conds
@@ -528,11 +524,8 @@
             sol_fun.set_time(time)
             exact_sol_t = sol_fun(solver.physics.mesh.mesh_pts).numpy()
             model_sol_t = sols[:, ii:ii+1].numpy()
-<<<<<<< HEAD
-=======
             # print(exact_sol_t)
             # print(model_sol_t, 'm')
->>>>>>> 3ff2a37e
             L2_error = np.sqrt(
                 solver.physics.mesh.integrate((exact_sol_t-model_sol_t)**2))
             factor = np.sqrt(
@@ -553,16 +546,6 @@
         adj_solver = TransientAdjointPDE(AdvectionDiffusionReaction(
             mesh, bndry_conds, diff_fun, vel_fun, react_funs[0], forc_fun,
             react_funs[1]), deltat, tableau_name, functional)
-<<<<<<< HEAD
-
-        def set_param_values(residual, init_sol, param_vals):
-            # assert param_vals.ndim == 1
-            mesh_vals = torch.tile(param_vals, (mesh.mesh_pts.shape[1], ))
-            residual._diff_fun = partial(
-                residual.mesh.interpolate, mesh_vals)
-            return init_sol
-
-=======
 
         def set_param_values(residual, init_sol, param_vals):
             # assert param_vals.ndim == 1
@@ -571,7 +554,6 @@
                 residual.mesh.interpolate, mesh_vals)
             return init_sol
         
->>>>>>> 3ff2a37e
         self._check_adjoint(adj_solver, param_vals, functional,
                             set_param_values, init_sol, final_time)
 
@@ -606,7 +588,7 @@
               lambda sol: torch.diag(2*sol[:, 0])],
              ["D", "N", "R", "D"], "im_crank2"]
         ]
-        for test_case in test_cases[2:3]:
+        for test_case in test_cases:
             self._check_transient_advection_diffusion_reaction(*test_case)
 
     def _check_stokes_solver_mms(
